--- conflicted
+++ resolved
@@ -1,15 +1,12 @@
 // Copyright 2025 the Parley Authors
 // SPDX-License-Identifier: Apache-2.0 OR MIT
 
+use icu_segmenter::options::LineBreakWordOption;
 use peniko::color::palette::css;
 
 use crate::{
-<<<<<<< HEAD
-    Alignment, AlignmentOptions, LineBreakWordOption, OverflowWrap, StyleProperty, test_name,
-=======
-    Alignment, AlignmentOptions, OverflowWrap, StyleProperty, TextWrapMode, WordBreakStrength,
+    Alignment, AlignmentOptions, OverflowWrap, StyleProperty, TextWrapMode,
     test_name,
->>>>>>> c3554688
 };
 
 use super::utils::{ColorBrush, TestEnv};
