--- conflicted
+++ resolved
@@ -9,25 +9,20 @@
 
 use alloc::vec::Vec;
 
-<<<<<<< HEAD
-=======
-use icu_locale_core::LanguageIdentifier;
-use icu_properties::props::Script;
->>>>>>> 50ecbc8f
 use super::layout::Layout;
 use super::resolve::{RangedStyle, ResolveContext, Resolved};
 use super::style::{Brush, FontFeature, FontVariation};
 use crate::analysis::cluster::{Char, CharCluster, Status};
 use crate::analysis::{AnalysisDataSources, CharInfo};
+use crate::icu_convert::script_to_harfrust;
 use crate::inline_box::InlineBox;
 use crate::lru_cache::LruCache;
 use crate::util::nearly_eq;
 use crate::{FontData, icu_convert};
+use icu_locale_core::LanguageIdentifier;
 use icu_properties::props::Script;
-use icu_provider::prelude::icu_locale_core::LanguageIdentifier;
 
 use fontique::{self, Query, QueryFamily, QueryFont};
-use crate::icu_convert::script_to_harfrust;
 
 mod cache;
 
@@ -255,7 +250,6 @@
         });
     }
 
-<<<<<<< HEAD
     // Finalize cluster metadata
     let end = *code_unit_offset_in_string as u32;
     char_cluster.is_emoji = is_emoji_or_pictograph;
@@ -264,11 +258,6 @@
     char_cluster.start = start;
     char_cluster.end = end;
     char_cluster.force_normalize = force_normalize;
-=======
-    // If the grapheme (already segmented by icu, so it is a valid grapheme) has both emoji
-    // characters and ZWJ, it's likely an emoji ZWJ sequence.
-    has_emoji && has_zwj
->>>>>>> 50ecbc8f
 }
 
 fn shape_item<'a, B: Brush>(
@@ -287,26 +276,19 @@
     let item_text = &text[text_range.clone()];
     let item_infos = &infos[char_range.start..char_range.end]; // Only process current item
     let first_style_index = item_infos[0].1;
-<<<<<<< HEAD
+    let fb_script = icu_convert::script_to_fontique(item.script);
     let mut font_selector = FontSelector::new(
         fq,
         rcx,
         styles,
         first_style_index,
-        item.script,
+        fb_script,
         item.locale.clone(),
     );
 
     let grapheme_cluster_boundaries = analysis_data_sources
         .grapheme_segmenter()
         .segment_str(item_text);
-=======
-    let fb_script = icu_convert::script_to_fontique(item.script, analysis_data_sources);
-    let mut font_selector =
-        FontSelector::new(fq, rcx, styles, first_style_index, fb_script, item.locale.clone());
-
-    let grapheme_cluster_boundaries = analysis_data_sources.grapheme_segmenter().segment_str(item_text);
->>>>>>> 50ecbc8f
     let mut item_infos_iter = item_infos.iter();
     let mut code_unit_offset_in_string = text_range.start;
     let char_cluster = &mut scx.char_cluster;
@@ -335,15 +317,10 @@
         let segment_start_offset = cluster_range.start as usize - text_range.start;
         let mut segment_end_offset = cluster_range.end as usize - text_range.start;
 
-<<<<<<< HEAD
         loop {
             let Some(next_boundary) = boundaries_iter.next() else {
                 break; // End of current item - process final segment
             };
-=======
-        while let Some(next_cluster) = clusters_iter.next() {
-            cluster = next_cluster;
->>>>>>> 50ecbc8f
 
             // Build next cluster in-place
             last_boundary = current_boundary;
