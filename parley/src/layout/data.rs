--- conflicted
+++ resolved
@@ -52,14 +52,6 @@
     }
 
     #[inline(always)]
-<<<<<<< HEAD
-    pub(crate) fn has_divergent_styles(self) -> bool {
-        self.flags & Self::DIVERGENT_STYLES != 0
-    }
-
-    #[inline(always)]
-=======
->>>>>>> 37a99ef6
     pub(crate) fn text_range(self, run: &RunData) -> Range<usize> {
         let start = run.text_range.start + self.text_offset as usize;
         start..start + self.text_len as usize
